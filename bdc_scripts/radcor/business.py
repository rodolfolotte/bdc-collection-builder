# Python Native
from os import path as resource_path
import glob
import logging
from datetime import datetime

# 3rdparty
from sqlalchemy import or_, func, cast, Date
from werkzeug.exceptions import BadRequest

# BDC Scripts
from bdc_db.models import db, Collection, CollectionTile
from bdc_scripts.config import Config
from bdc_scripts.db import db_aws
from bdc_scripts.radcor.forms import RadcorActivityForm
from bdc_scripts.radcor.models import RadcorActivity, RadcorActivityHistory
from bdc_scripts.radcor.utils import dispatch, get_landsat_scenes, get_sentinel_scenes, get_or_create_model
from celery.backends.database import Task

# Consts
CLOUD_DEFAULT = 90
DESTINATION_DIR = Config.DATA_DIR


class RadcorBusiness:
    @classmethod
    def start(cls, activity):
        """Dispatch the celery tasks"""

        return dispatch(activity)

    @classmethod
    def restart(cls, ids=None, status=None, activity_type=None):
        restrictions = []

        if ids:
            restrictions.append(or_(RadcorActivity.id == id for id in ids))

        if status:
            restrictions.append(RadcorActivityHistory.task.has(status=status))

        if activity_type:
            restrictions.append(RadcorActivity.activity_type == activity_type)

        if len(restrictions) == 0:
            raise BadRequest('Invalid restart. You must provide query restriction such "ids", "activity_type" or "status"')

        activities = db.session.query(RadcorActivity).filter(*restrictions).all()

        for activity in activities:
            dumps = RadcorActivityForm().dump(activity)

            cls.start(dumps)

        return activities

    @classmethod
    def create_tile(cls, grs, tile, collection, engine=db):
        with engine.session.begin_nested():
            restriction = dict(
                grs_schema_id=grs,
                tile_id=tile,
                collection_id=collection
            )

            _, _ = get_or_create_model(CollectionTile, defaults=restriction, engine=engine, **restriction)

        engine.session.commit()

    @classmethod
    def radcor(cls, args: dict):
        args.setdefault('limit', 299)
        args.setdefault('cloud', CLOUD_DEFAULT)
        args['tileid'] = 'notile'
        args['satsen'] = args['satsen'].split(',') if 'satsen' in args else ['S2']
        args['start'] = args.get('start')
        args['end'] = args.get('end')

        # Get bbox
        w = float(args['w'])
        e = float(args['e'])
        s = float(args['s'])
        n = float(args['n'])

        # Get the requested period to be processed
        rstart = args['start']
        rend   = args['end']

        sat = args['satsen']
        cloud = float(args['cloud'])
        limit = args['limit']
        action = args['action']

        scenes = {}
        if 'LC8' in sat or 'LC8SR' in sat:
            # result = developmentSeed(w,n,e,s,rstart,rend,cloud,limit)
            result = get_landsat_scenes(w,n,e,s,rstart,rend,cloud,limit)
            scenes.update(result)
            for id in result:
                scene = result[id]
                sceneid = scene['sceneid']
                # Check if this scene is already in Repository
                cc = sceneid.split('_')
                yyyymm = cc[3][:4]+'-'+cc[3][4:6]
                tileid = cc[2]
                # Find LC08_L1TP_218069_20180706_20180717_01_T1.png
                base_dir = resource_path.join(DESTINATION_DIR, 'Repository/Archive/LC8')
                LC8SRfull = resource_path.join(base_dir, '{}/{}/'.format(yyyymm,tileid))
                template =  LC8SRfull+'{}.png'.format(sceneid)
                LC8SRfiles = glob.glob(template)
                if len(LC8SRfiles) > 0:
                    scene['status'] = 'DONE'
                    continue
                scene['status'] = 'NOTDONE'

                tile = '{}{}'.format(scene['path'], scene['row'])
                RadcorBusiness.create_tile('WRS2', tile, 'LC8DN', engine=db)
                RadcorBusiness.create_tile('WRS2', tile, 'LC8SR', engine=db)
                RadcorBusiness.create_tile('WRS2', tile, 'LC8SR', engine=db_aws)

                activity = dict(
                    collection_id='LC8DN',
                    activity_type='downloadLC8',
                    tags=args.get('tags', []),
                    sceneid=sceneid,
                    scene_type='SCENE',
                    args=dict(
                        link=scene['link'],
                        file=base_dir,
                        satellite='LC8',
                        cloud=scene.get('cloud')
                    )
                )

                if action == 'start':
                    cls.start(activity)

        if 'S2' in sat or 'S2SR_SEN28' in sat:
            result = get_sentinel_scenes(w,n,e,s,rstart,rend,cloud,limit)
            scenes.update(result)
            for id in result:
                scene = result[id]
                sceneid = scene['sceneid']
                # Check if this scene is already in Repository as Level 2A
                cc = sceneid.split('_')
                yyyymm = cc[2][:4]+'-'+cc[2][4:6]
                # Output product dir
                base_dir = resource_path.join(DESTINATION_DIR, 'Repository/Archive/S2_MSI')
                productdir = resource_path.join(base_dir, '{}/'.format(yyyymm))

                scene['status'] = 'NOTDONE'

                activities = RadcorActivity.is_started_or_done(sceneid=scene['sceneid'])

                if len(activities) > 0:
                    logging.warning('radcor - activity already done {}'.format(len(activities)))
                    continue

                RadcorBusiness.create_tile('MGRS', scene.get('pathrow', scene.get('tileid')), 'S2TOA', engine=db)
                RadcorBusiness.create_tile('MGRS', scene.get('pathrow', scene.get('tileid')), 'S2SR_SEN28', engine=db)
                RadcorBusiness.create_tile('MGRS', scene.get('pathrow', scene.get('tileid')), 'S2SR_SEN28', engine=db_aws)

                activity = dict(
                    collection_id='S2TOA',
                    activity_type='downloadS2',
                    tags=args.get('tags', []),
                    sceneid=sceneid,
                    scene_type='SCENE',
                    args=dict(
                        link=scene['link'],
                        file=base_dir,
                        satellite='S2',
                        cloud=scene.get('cloud')
                    )
                )

                scenes[id] = scene

                if action == 'start':
                    cls.start(activity)

        return scenes

    @classmethod
    def list_activities(cls, args: dict):
        filters = []
<<<<<<< HEAD
        if args.get('scene_id'): 
            filters.append(RadcorActivity.sceneid == args['scene_id'])
        if args.get('collection'): 
=======
        if args.get('collection'):
>>>>>>> 201963fa
            filters.append(RadcorActivity.collection_id == args['collection'])
        if args.get('type'):
            filters.append(RadcorActivity.activity_type.contains(args['type']))
        if args.get('period'):
            dates = args['period'].split('/')
            if len(dates) != 2:
                raise BadRequest('Incorrect dates! Format: YYYY-mm-dd/YYYY-mm-dd')
            filters.append(RadcorActivity.history.any(
                    RadcorActivityHistory.start >= datetime.strptime(dates[0], '%Y-%m-%d')))
            filters.append(RadcorActivity.history.any(
                    RadcorActivityHistory.start <= datetime.strptime(dates[1]+' 23:59', '%Y-%m-%d %H:%M')))

        activities = RadcorActivity.query().filter(*filters)
        return activities

    @classmethod
    def count_activities(cls, args: dict):
        filters = []
        if args.get('start_date'): filters.append(RadcorActivityHistory.start >= '{}T00:00'.format(args['start_date']))
        if args.get('last_date'): filters.append(RadcorActivityHistory.start <= '{}T23:59'.format(args['last_date']))
        if args.get('collection'): filters.append(RadcorActivity.collection_id == args['collection'])
        if args.get('type'): filters.append(RadcorActivity.activity_type.contains(args['type']))

        result = db.session.query(Task.status, func.count('*'))\
            .join(RadcorActivityHistory, RadcorActivityHistory.task_id==Task.id)\
            .join(RadcorActivity, RadcorActivity.id==RadcorActivityHistory.activity_id)\
            .filter(*filters)\
            .group_by(Task.status)\
            .all()

        return {r[0]: r[1] for r in result}

    @classmethod
    def count_activities_with_date(cls, args: dict):
        filters = []
        if args.get('start_date'): filters.append(RadcorActivityHistory.start >= '{}T00:00'.format(args['start_date']))
        if args.get('last_date'): filters.append(RadcorActivityHistory.start <= '{}T23:59'.format(args['last_date']))
        if args.get('collection'): filters.append(RadcorActivity.collection_id == args['collection'])
        if args.get('type'): filters.append(RadcorActivity.activity_type.contains(args['type']))

        result = db.session.query(RadcorActivityHistory.start.cast(Date), Task.status, func.count('*'))\
            .join(RadcorActivityHistory, RadcorActivityHistory.task_id==Task.id)\
            .join(RadcorActivity, RadcorActivity.id==RadcorActivityHistory.activity_id)\
            .filter(*filters)\
            .group_by(RadcorActivityHistory.start.cast(Date), Task.status)\
            .order_by(RadcorActivityHistory.start.cast(Date))\
            .all()

        return [{'date': r[0].strftime('%Y-%m-%d'), 'status': r[1], 'count': r[2]} for r in result]

    @classmethod
    def get_collections_activities(cls):
        activities = RadcorActivity.query().distinct(RadcorActivity.collection_id).all()
        return [act.collection_id for act in activities]

    @classmethod
    def get_unsuccessfully_activities(cls):
        result = db.engine.execute("\
            WITH activity_tasks AS (\
                SELECT a.sceneid AS sceneid,\
                    max(h.start) AS start_date\
                FROM activity_history h, celery_taskmeta t, activities a\
                WHERE h.task_id = t.id AND a.id = h.activity_id\
                GROUP BY 1\
            ), failed_tasks AS (\
                SELECT a.id AS id,\
                a.sceneid AS sceneid,\
                a.activity_type AS type\
                FROM activity_tasks act, activity_history h, celery_taskmeta t, activities a\
                WHERE a.sceneid = act.sceneid AND h.start = act.start_date AND a.id = h.activity_id \
                    AND t.id = h.task_id AND t.status != 'SUCCESS' ORDER BY a.id\
            ) \
            SELECT count(*) FROM failed_tasks").first()
        return {"result": result.count}<|MERGE_RESOLUTION|>--- conflicted
+++ resolved
@@ -184,13 +184,9 @@
     @classmethod
     def list_activities(cls, args: dict):
         filters = []
-<<<<<<< HEAD
         if args.get('scene_id'): 
             filters.append(RadcorActivity.sceneid == args['scene_id'])
         if args.get('collection'): 
-=======
-        if args.get('collection'):
->>>>>>> 201963fa
             filters.append(RadcorActivity.collection_id == args['collection'])
         if args.get('type'):
             filters.append(RadcorActivity.activity_type.contains(args['type']))
