#
# This file is part of Brazil Data Cube Collection Builder.
# Copyright (C) 2019-2020 INPE.
#
# Brazil Data Cube Collection Builder is free software; you can redistribute it and/or modify it
# under the terms of the MIT License; see LICENSE file for more details.
#

"""Define Brazil Data Cube command line utilities.

Creates a python click context and inject it to the global flask commands.
"""

import click
<<<<<<< HEAD
from bdc_db.models import Band, Collection, db
from bdc_db.cli import create_db as bdc_create_db, create_cli
from flask.cli import with_appcontext
=======
from bdc_db.cli import create_cli
from bdc_db.cli import create_db as bdc_create_db
from bdc_db.models import db
from flask.cli import FlaskGroup, with_appcontext
>>>>>>> 6b78f2c7
from flask_migrate.cli import db as flask_db

from . import create_app
from .collections.sentinel.utils import Sentinel2SR
from .collections.utils import get_or_create_model
from .config import Config

# Create bdc-collection-builder cli from bdc-db
cli = create_cli(create_app=create_app)


@flask_db.command()
@with_appcontext
@click.pass_context
def create_db(ctx: click.Context):
    """Create database and schema. Make sure the variable SQLALCHEMY_DATABASE_URI is set."""
    # Forward context to bdc-db createdb command in order to create database
    ctx.forward(bdc_create_db)

    click.secho('Creating schema {}...'.format(Config.ACTIVITIES_SCHEMA), fg='green')
    with db.session.begin_nested():
        db.session.execute('CREATE SCHEMA IF NOT EXISTS {}'.format(Config.ACTIVITIES_SCHEMA))

    db.session.commit()


@cli.command('load-collections')
@with_appcontext
def load_collections():
    """Load initial collections for Sentinel 2 on Collection Builder."""
    with db.session.begin_nested():
        defaults = dict(
            id='S2_MSI_L2_SR_LASRC',
            grs_schema_id='MGRS',
            description='Sentinel 2A/2B Surface Reflectance using laSRC 2.0 and Fmask 4',
            geometry_processing='ortho',
            is_cube=False,
            radiometric_processing='SR',
            sensor='MSI',
            bands_quicklook='red,green,blue',
            composite_function_schema_id='IDENTITY',
        )

        collection, _ = get_or_create_model(Collection, defaults=defaults, id=defaults['id'])

        bands = Sentinel2SR.get_band_map(None)

        for band_name, common_name in bands.items():
            where = dict(
                name=band_name, common_name=common_name, collection_id=collection.id
            )

            resolution = 10
            data_type = 'int16'
            min_value, max_value = 1, 10000
            fill = 0
            scale = '0.0001'

            if common_name == 'quality':
                data_type = 'Byte'
                max_value = 12
                scale = '1'

            band_defaults = dict(
                name=band_name,
                common_name=common_name,
                collection_id=collection.id,
                min=min_value,
                max=max_value,
                fill=fill,
                scale=scale,
                data_type=data_type,
                mime_type='image/tiff',
                resolution_unit='m',
                resolution_x=resolution,
                resolution_y=resolution,
            )

            band, _ = get_or_create_model(Band, defaults=band_defaults, **where)

    db.session.commit()


def main(as_module=False):
    """Load Brazil Data Cube (bdc_collection_builder) as module."""
    import sys
    cli.main(args=sys.argv[1:], prog_name="python -m bdc_collection_builder" if as_module else None)<|MERGE_RESOLUTION|>--- conflicted
+++ resolved
@@ -12,22 +12,18 @@
 """
 
 import click
-<<<<<<< HEAD
+from bdc_db.cli import create_cli
+from bdc_db.cli import create_db as bdc_create_db
 from bdc_db.models import Band, Collection, db
 from bdc_db.cli import create_db as bdc_create_db, create_cli
 from flask.cli import with_appcontext
-=======
-from bdc_db.cli import create_cli
-from bdc_db.cli import create_db as bdc_create_db
-from bdc_db.models import db
-from flask.cli import FlaskGroup, with_appcontext
->>>>>>> 6b78f2c7
 from flask_migrate.cli import db as flask_db
 
 from . import create_app
 from .collections.sentinel.utils import Sentinel2SR
 from .collections.utils import get_or_create_model
 from .config import Config
+
 
 # Create bdc-collection-builder cli from bdc-db
 cli = create_cli(create_app=create_app)
@@ -37,7 +33,8 @@
 @with_appcontext
 @click.pass_context
 def create_db(ctx: click.Context):
-    """Create database and schema. Make sure the variable SQLALCHEMY_DATABASE_URI is set."""
+    """Create database. Make sure the variable SQLALCHEMY_DATABASE_URI is set."""
+
     # Forward context to bdc-db createdb command in order to create database
     ctx.forward(bdc_create_db)
 
