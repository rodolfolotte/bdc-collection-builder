--- conflicted
+++ resolved
@@ -17,39 +17,22 @@
 import datetime
 import json
 import logging
-<<<<<<< HEAD
 # 3rdparty
-import boto3
-import numpy
-import requests
-import gdal
-from bdc_db.models import AssetMV, Collection, db
-=======
-
-#BDC DB
-from bdc_db.models import Collection, db
-
-# 3rdparty
->>>>>>> 7d693bb8
-from botocore.exceptions import ClientError
-from celery import chain, current_task, group
-from landsatxplore.api import API
-from skimage.transform import resize
-<<<<<<< HEAD
-from sqlalchemy_utils import refresh_materialized_view
-=======
 import boto3
 import numpy
 import rasterio
 import requests
-
->>>>>>> 7d693bb8
+from bdc_db.models import AssetMV, Collection, db
+from botocore.exceptions import ClientError
+from celery import chain, current_task, group
+from landsatxplore.api import API
+from osgeo import gdal
+from skimage.transform import resize
+from sqlalchemy_utils import refresh_materialized_view
 # Builder
 from ..config import CURRENT_DIR, Config
-from ..db import db_aws, commit
 from .models import RadcorActivityHistory
 from .sentinel.clients import sentinel_clients
-
 
 def get_or_create_model(model_class, defaults=None, engine=None, **restrictions):
     """Get or create Brazil Data Cube model.
@@ -109,7 +92,7 @@
 
         inner_group = upload_chain
 
-        if activity['args']['harmonize']:
+        if activity['args'].get('harmonize'):
             # Harmonization chain
             harmonize_chain = sentinel_tasks.harmonization_sentinel.s() | sentinel_tasks.publish_sentinel.s() | \
                         sentinel_tasks.upload_sentinel.s()
@@ -168,7 +151,7 @@
         return chain(task_chain).apply_async()
     elif app == 'correctionLC8':
         # Atm Correction chain
-        atm_corr_chain = landsat_tasks.atm_correction_landsat.s()
+        atm_corr_chain = landsat_tasks.atm_correction_landsat.s(activity)
         # Publish ATM Correction
         publish_atm_chain = landsat_tasks.publish_landsat.s() | landsat_tasks.upload_landsat.s()
 
