#
# This file is part of Brazil Data Cube Collection Builder.
# Copyright (C) 2019-2020 INPE.
#
# Brazil Data Cube Collection Builder is free software; you can redistribute it and/or modify it
# under the terms of the MIT License; see LICENSE file for more details.
#

"""Define flask views for collections."""


# 3rdparty
from bdc_core.decorators.auth import require_oauth_scopes
from flask import request
from flask_restplus import Namespace, Resource
<<<<<<< HEAD
from werkzeug.exceptions import BadRequest
=======
from werkzeug.exceptions import BadRequest, RequestURITooLarge
>>>>>>> b2af7eec
# Builder
from ..celery.utils import list_pending_tasks, list_running_tasks
from .forms import RadcorActivityForm
from .business import RadcorBusiness


api = Namespace('radcor', description='radcor')


@api.route('/')
class RadcorController(Resource):
    """Define controller to dispatch activity and celery execution."""

    def get(self):
        """Retrieve all radcor activities from database."""
        args = request.args
        page = int(args.get('page', 1))
        per_page = int(args.get('per_page', 10))

        activities = RadcorBusiness.list_activities(args)\
            .paginate(page, per_page)

        return {
            "total": activities.total,
            "page": activities.page,
            "per_page": activities.per_page,
            "pages": activities.pages,
            "items": RadcorActivityForm().dump(activities.items, many=True)
        }

    def post(self):
        """Dispatch task execution of collection.

        curl -XPOST -H "Content-Type: application/json" \
            --data '{"w": -46.40, "s": -13.1, "e": -46.3, "n": -13, "satsen": "S2", "start": "2019-01-01", "end": "2019-01-05",
            "cloud": 100, "limit": 500000, "action": "start"}' \
            localhost:5000/api/radcor/

        curl -XPOST -H "Content-Type: application/json" \
            --data '{"w": -46.40, "s": -13.1, "n": -13, "e": -46.3, "satsen": "LC8", "start": "2019-03-01", "end": "2019-03-05",
            "cloud": 100, "harmonize": "True", "action": "start"}' \
            localhost:5000/api/radcor/
        """
        args = request.get_json()

        if 'w' not in args or \
                'n' not in args or \
                'e' not in args or \
                's' not in args:
            raise BadRequest('Datacube or Bounding Box must be given')

        # Prepare radcor activity and start
        result = RadcorBusiness.radcor(args)

        tile = '{}-{}-{}'.format(args['tileid'], args['start'], args['end'])

        scenes = {
            tile: result,
            'Results': len(result)
        }

        return scenes


@api.route('/restart')
class RadcorRestartController(Resource):
    """Define flask controller resource for Restart tasks.

    This route requires OAuth2 token to work properly.
    """

<<<<<<< HEAD
    def get(self):
        """Restart Task."""
        args = request.args.to_dict()
=======
    @staticmethod
    def _restart(args: dict):
        """Restart celery task execution.
>>>>>>> b2af7eec

        It supports the following parameters:
            - id : Restart activity by id
            - ids : Restart a list of activity by ids
            - activity_type : Restart all activities
            - sceneid : A sceneid or list to filter. You must provide activity_type and collection_id
            - collection_id : Collection to filter
        """
        if 'id' in args:
            args['ids'] = str(args.pop('id'))

        if 'ids' in args:
            args['ids'] = args['ids'].split(',') if isinstance(args['ids'], str) else args['ids']

        args.setdefault('action', None)
        args.setdefault('use_aws', False)

        activities = RadcorBusiness.restart(**args)

        return dict(
            action='PREVIEW' if args['action'] is None else args['action'],
            total=len(activities),
            activities=activities
        )

    @require_oauth_scopes(scope="collection_builder:activities:POST")
    def get(self):
        """Restart Task.

        The request is limited to 4Kb.

        curl "localhost:5000/api/radcor/restart?ids=13,17&action=start"
        """
        # Limit request query string to 4KB on GET
        if len(request.query_string) > 4096:
            raise RequestURITooLarge('Query is too long. Use the method POST instead.')

        args = request.args.to_dict()

        return self._restart(args)

    @require_oauth_scopes(scope="collection_builder:activities:POST")
    def post(self):
        """Restart task using POST.

        Used when user may need to restart several tasks.
        """
        args = request.get_json()
        return self._restart(args)


@api.route('/stats/active')
class RadcorActiveTasksController(Resource):
    """Define flask resource to communicate realtime with celery workers.

    List active tasks on celery worker.
    """

    def get(self):
        """Retrieve running tasks on workers."""
        return list_running_tasks()


@api.route('/stats/pending')
class RadcorPendingTasksController(Resource):
    """Define flask resource to communicate realtime with celery workers.

    List pending tasks on celery worker.
    """

    def get(self):
        """List pending tasks on workers."""
        return list_pending_tasks()


@api.route('/utils/collections-available')
class RadcorCollectionsController(Resource):
    """Define flask resource to list distinct activities based on history."""

    def get(self):
        """List distinct activities."""
        return {
            'collections': RadcorBusiness.get_collections_activities()
        }


@api.route('/utils/count-activities')
class RadcorCollectionsController(Resource):
    """Define flask resource to count activities."""

    def get(self):
        """List total activities."""
        args = request.args

        result = RadcorBusiness.count_activities(args)
        return result


@api.route('/utils/count-activities-date')
class RadcorCollectionsController(Resource):
    """Define flask resource to count all activities by date."""

    def get(self):
        """List activities grouped by date."""
        args = request.args

        result = RadcorBusiness.count_activities_with_date(args)
        return result


@api.route('/utils/count-unsuccessfully-activities')
class RadcorCollectionsController(Resource):
    """Define flask resource to count all failed tasks."""

    def get(self):
        """List count of failed tasks."""
        result = RadcorBusiness.get_unsuccessfully_activities()
        return result<|MERGE_RESOLUTION|>--- conflicted
+++ resolved
@@ -10,17 +10,13 @@
 
 
 # 3rdparty
-from bdc_core.decorators.auth import require_oauth_scopes
 from flask import request
 from flask_restplus import Namespace, Resource
-<<<<<<< HEAD
-from werkzeug.exceptions import BadRequest
-=======
 from werkzeug.exceptions import BadRequest, RequestURITooLarge
->>>>>>> b2af7eec
 # Builder
 from ..celery.utils import list_pending_tasks, list_running_tasks
 from .forms import RadcorActivityForm
+from .models import RadcorActivity
 from .business import RadcorBusiness
 
 
@@ -52,13 +48,7 @@
         """Dispatch task execution of collection.
 
         curl -XPOST -H "Content-Type: application/json" \
-            --data '{"w": -46.40, "s": -13.1, "e": -46.3, "n": -13, "satsen": "S2", "start": "2019-01-01", "end": "2019-01-05",
-            "cloud": 100, "limit": 500000, "action": "start"}' \
-            localhost:5000/api/radcor/
-
-        curl -XPOST -H "Content-Type: application/json" \
-            --data '{"w": -46.40, "s": -13.1, "n": -13, "e": -46.3, "satsen": "LC8", "start": "2019-03-01", "end": "2019-03-05",
-            "cloud": 100, "harmonize": "True", "action": "start"}' \
+            --data '{"w": -46.40, "s": -13.1, "n": -13, "e": -46.3, "satsen": "S2", "start": "2019-01-01", "end": "2019-01-30", "cloud": 90, "action": "start"}' \
             localhost:5000/api/radcor/
         """
         args = request.get_json()
@@ -89,15 +79,9 @@
     This route requires OAuth2 token to work properly.
     """
 
-<<<<<<< HEAD
-    def get(self):
-        """Restart Task."""
-        args = request.args.to_dict()
-=======
     @staticmethod
     def _restart(args: dict):
         """Restart celery task execution.
->>>>>>> b2af7eec
 
         It supports the following parameters:
             - id : Restart activity by id
@@ -123,7 +107,6 @@
             activities=activities
         )
 
-    @require_oauth_scopes(scope="collection_builder:activities:POST")
     def get(self):
         """Restart Task.
 
@@ -139,7 +122,6 @@
 
         return self._restart(args)
 
-    @require_oauth_scopes(scope="collection_builder:activities:POST")
     def post(self):
         """Restart task using POST.
 
@@ -207,7 +189,6 @@
         result = RadcorBusiness.count_activities_with_date(args)
         return result
 
-
 @api.route('/utils/count-unsuccessfully-activities')
 class RadcorCollectionsController(Resource):
     """Define flask resource to count all failed tasks."""
